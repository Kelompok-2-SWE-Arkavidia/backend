--- conflicted
+++ resolved
@@ -65,10 +65,7 @@
             GEMINI_MODEL: ${{ secrets.GEMINI_MODEL }}
             EOF
             
-<<<<<<< HEAD
             # Buat docker-compose.yml dengan nilai yang sudah dimasukkan
-=======
->>>>>>> ca5b22ac
             cat > docker-compose.prod.yml << EOF
             version: '3.8'
 
